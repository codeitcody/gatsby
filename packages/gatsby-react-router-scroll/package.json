--- conflicted
+++ resolved
@@ -1,21 +1,13 @@
 {
   "name": "gatsby-react-router-scroll",
   "description": "React Router scroll management forked from https://github.com/ytase/react-router-scroll for Gatsby",
-<<<<<<< HEAD
   "version": "1.0.12-0",
-=======
-  "version": "1.0.12",
->>>>>>> 0649a0e8
   "author": "Jimmy Jia",
   "bugs": {
     "url": "https://github.com/gatsbyjs/gatsby/issues"
   },
   "dependencies": {
-<<<<<<< HEAD
     "@babel/runtime": "^7.0.0-beta.38",
-=======
-    "babel-runtime": "^6.26.0",
->>>>>>> 0649a0e8
     "scroll-behavior": "^0.9.9",
     "warning": "^3.0.0"
   },
@@ -37,17 +29,10 @@
     "react-dom": "^0.14.0 || ^15.0.0 || ^16.0.0",
     "react-router-dom": "^4.0"
   },
-<<<<<<< HEAD
-  "repository": {
-    "type": "git",
-    "url": "https://github.com/gatsbyjs/gatsby.git"
-  },
-=======
   "repository": "https://github.com/gatsbyjs/gatsby/tree/master/packages/gatsby-react-router-scroll",
->>>>>>> 0649a0e8
   "scripts": {
-    "build": "babel src --out-dir . --ignore **/__tests__/**",
+    "build": "babel src --out-dir . --ignore __tests__",
     "prepublish": "cross-env NODE_ENV=production npm run build",
-    "watch": "babel -w src --out-dir . --ignore **/__tests__/**"
+    "watch": "babel -w src --out-dir . --ignore __tests__"
   }
 }