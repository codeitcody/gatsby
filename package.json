--- conflicted
+++ resolved
@@ -5,11 +5,8 @@
     "@babel/plugin-transform-typescript": "^7.7.4",
     "@babel/runtime": "^7.7.7",
     "@lerna/prompt": "3.18.5",
-<<<<<<< HEAD
     "@types/bluebird": "^3.5.29",
-=======
     "@types/cache-manager": "^2.10.1",
->>>>>>> 91c9624d
     "@types/express": "^4.17.2",
     "@types/fs-extra": "^8.0.1",
     "@types/got": "^9.6.9",
